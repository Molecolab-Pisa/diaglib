--- conflicted
+++ resolved
@@ -2,16 +2,10 @@
 #   Makefile
 #
 FC = gfortran
-<<<<<<< HEAD
-FFLAGS = -Og -g -fbacktrace  -std=legacy --pedantic -ftrapv -Wuninitialized -fopenmp#-fsanitize=address
-#LIBS = -lblas -llapack 
-LIBS = -L/Library/Developer/CommandLineTools/SDKs/MacOSX.sdk/usr/lib -lblas -llapack 
-=======
+
 FFLAGS = -O2 -fopenmp -std=f95 --pedantic -ftrapv
 #FFLAGS= -g -msse4.2  -fcheck=all -Waliasing -Wampersand -Wconversion -Wsurprising -Wintrinsics-std -Wno-tabs -Wintrinsic-shadow -Wline-truncation -Wreal-q-constant -Wuninitialized  -fbacktrace -ffpe-trap=zero,overflow -finit-real=nan
-
 LIBS = -lblas -llapack 
->>>>>>> 1ec08fe8
 #LIBS = -L/opt/OpenBLAS/lib -lopenblas
 
 MODS   = real_precision.o utils.o diaglib.o
